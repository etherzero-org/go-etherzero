// Copyright 2018 The go-etherzero Authors
// This file is part of the go-etherzero library.
//
// The go-etherzero library is free software: you can redistribute it and/or modify
// it under the terms of the GNU Lesser General Public License as published by
// the Free Software Foundation, either version 3 of the License, or
// (at your option) any later version.
//
// The go-etherzero library is distributed in the hope that it will be useful,
// but WITHOUT ANY WARRANTY; without even the implied warranty of
// MERCHANTABILITY or FITNESS FOR A PARTICULAR PURPOSE. See the
// GNU Lesser General Public License for more details.
//
// You should have received a copy of the GNU Lesser General Public License
// along with the go-etherzero library. If not, see <http://www.gnu.org/licenses/>.

// Package devote implements the proof-of-stake consensus engine.

package devote

import (
	"bytes"
	"encoding/binary"
	"errors"
	"fmt"
	"math/big"
	"math/rand"
	"sort"

	"github.com/etherzero/go-etherzero/common"
	"github.com/etherzero/go-etherzero/core/types"
	"github.com/etherzero/go-etherzero/crypto"
	"github.com/etherzero/go-etherzero/log"
	"github.com/etherzero/go-etherzero/params"
	"github.com/etherzero/go-etherzero/rlp"
	"github.com/etherzero/go-etherzero/trie"
)

type Controller struct {
	devoteProtocol *types.DevoteProtocol
	TimeStamp      uint64
}

func Newcontroller(devoteProtocol *types.DevoteProtocol) *Controller {

	controller := &Controller{
		devoteProtocol: devoteProtocol,
	}
	return controller
}

<<<<<<< HEAD
func (self *Controller) Active(activeMasternode *masternode.ActiveMasternode) {
	self.active = activeMasternode
}

// node vote static info
type Score struct {
	ID     string   // masternode ID
	Weight *big.Int // masternode weight
}

=======
>>>>>>> cca79bcb
// masternodes return  masternode list in the Cycle.
func (self *Controller) masternodes(isFirstCycle bool) (nodes map[common.Address]*Score, err error) {
	currentCycle := self.TimeStamp / params.CycleInterval

	nodes = map[common.Address]*Score{}
	masternodeTrie := self.devoteProtocol.MasternodeTrie()
	it := trie.NewIterator(masternodeTrie.NodeIterator(nil))

	for it.Next() {
		if isFirstCycle {
			singleNode := &Score{
				ID:     string(it.Key),
				Weight: big.NewInt(0),
			}
			nodes[common.BytesToAddress(it.Value)] = singleNode
		} else {

			allvoteit := trie.NewIterator(self.devoteProtocol.VoteCntTrie().NodeIterator(nil))
			for allvoteit.Next() {
				fmt.Printf("all vote count vote key:%x ,vote value:%v", string(allvoteit.Key), string(allvoteit.Value))
			}
			masternodeId := it.Key
			key := make([]byte, 8)
			binary.BigEndian.PutUint64(key, uint64(currentCycle))
			key = append(key, masternodeId...)
			fmt.Printf("add masternodes Id:%v Account:%x  ,key:%x \n", string(it.Key), common.BytesToAddress(it.Value), key)
			vote := new(types.Vote)
			if voteCntBytes := self.devoteProtocol.VoteCntTrie().Get(key); voteCntBytes != nil {
				fmt.Printf("vote is not nil vote hash:%x,vote account:%x\n", vote.Hash(), vote.Account)
				if err := rlp.Decode(bytes.NewReader(voteCntBytes), vote); err != nil {
					log.Error("Invalid Vote body RLP", "masternodeId", masternodeId, "err", err)
					return nil, err
				}
				score, ok := nodes[vote.Account]
				if !ok {
					score.Weight = new(big.Int)
				}
				score.Weight.Add(score.Weight, big.NewInt(1))
				nodes[vote.Account] = score
			}
		}
	}
	//fmt.Printf("controller nodes context:%x \n", nodes)
	return nodes, nil
}

//when a node does't work in the current cycle, delete.
func (ec *Controller) uncast(cycle int64) error {

	witnesses, err := ec.devoteProtocol.GetWitnesses()
	if err != nil {
		return fmt.Errorf("failed to get witness: %s", err)
	}
	if len(witnesses) == 0 {
		return errors.New("no witness could be uncast")
	}

	cycleDuration := params.CycleInterval
	// First cycle duration may lt cycle interval,
	// while the first block time wouldn't always align with cycle interval,
	// so caculate the first cycle duartion with first block time instead of cycle interval,
	// prevent the validators were uncast incorrectly.
	if ec.TimeStamp-timeOfFirstBlock < params.CycleInterval {
		cycleDuration = ec.TimeStamp - timeOfFirstBlock
	}

	needUncastWitnesses := sortableAddresses{}
	for _, witness := range witnesses {
		key := make([]byte, 8)
		binary.BigEndian.PutUint64(key, uint64(cycle))
		// TODO
		key = append(key, witness.Addr.Bytes()...)
		size := uint64(0)
		if cntBytes := ec.devoteProtocol.MinerRollingTrie().Get(key); cntBytes != nil {
			size = binary.BigEndian.Uint64(cntBytes)
		}
		if size < cycleDuration/params.BlockInterval/maxWitnessSize/2 {
			// not active witnesses need uncast
			needUncastWitnesses = append(needUncastWitnesses, &sortableAddress{witness.ID, witness.Addr, big.NewInt(int64(size))})
		}
	}
	// no witnessees need uncast
	needUncastWitnessCnt := len(needUncastWitnesses)
	if needUncastWitnessCnt <= 0 {
		return nil
	}
	sort.Sort(sort.Reverse(needUncastWitnesses))
	masternodeCount := 0
	iter := trie.NewIterator(ec.devoteProtocol.MasternodeTrie().NodeIterator(nil))
	for iter.Next() {
		masternodeCount++
		if masternodeCount >= needUncastWitnessCnt+int(safeSize) {
			break
		}
	}

	for i, witness := range needUncastWitnesses {
		// ensure witness count greater than or equal to safeSize
		if masternodeCount <= int(safeSize) {
			log.Info("No more masternode can be uncast", "prevCycleID", cycle, "masternodeCount", masternodeCount, "needUncastCount", len(needUncastWitnesses)-i)
			return nil
		}
		if err := ec.devoteProtocol.Unregister(witness.address); err != nil {
			return err
		}
		// if uncast success, masternode Count minus 1
		masternodeCount--
		log.Info("uncast masternode", "prevCycleID", cycle, "witness", witness.address.String(), "miner count", witness.weight.String())
	}
	return nil
}

func (ec *Controller) lookup(now uint64) (witness common.Address, err error) {

	witness = common.Address{}
	offset := now % params.CycleInterval
	if offset%params.BlockInterval != 0 {
		return common.Address{}, ErrInvalidMinerBlockTime
	}
	offset /= params.BlockInterval

	witnesses, err := ec.devoteProtocol.GetWitnesses()
	if err != nil {
		return common.Address{}, err
	}
	witnessSize := len(witnesses)
	if witnessSize == 0 {
		return common.Address{}, errors.New("failed to lookup witness")
	}
	offset %= uint64(witnessSize)
	fmt.Printf("current witnesses count %d\n", len(witnesses))
	account := witnesses[offset].Addr
	return account, nil
}

func (self *Controller) election(genesis, first, parent *types.Header) error {

	genesisCycle := genesis.Time.Uint64() / params.CycleInterval
	prevCycle := parent.Time.Uint64() / params.CycleInterval
	currentCycle := self.TimeStamp / params.CycleInterval

	prevCycleIsGenesis := (prevCycle == genesisCycle)
	if prevCycleIsGenesis && prevCycle < currentCycle {
		prevCycle = currentCycle - 1
	}

	prevCycleBytes := make([]byte, 8)
	binary.BigEndian.PutUint64(prevCycleBytes, uint64(prevCycle))
	it := trie.NewIterator(self.devoteProtocol.MinerRollingTrie().NodeIterator(prevCycleBytes))
	fmt.Printf("election prevCycle :%d ,currentCycle:%d\n", prevCycle, currentCycle)

	for i := prevCycle; i < currentCycle; i++ {
		// if prevCycle is not genesis, uncast not active masternode
		if !prevCycleIsGenesis && it.Next() {
			//if err := self.uncast(prevCycle); err != nil {
			//	return err
			//}
		}
		votes, err := self.masternodes(prevCycleIsGenesis)
		if err != nil {
			log.Error("get masternodes ","err",err)
			return err
		}
		masternodes := sortableAddresses{}
		for masternode, cnt := range votes {
			masternodes = append(masternodes, &sortableAddress{address: masternode, weight: cnt.Weight, id: cnt.ID})
		}
		if len(masternodes) < int(safeSize) {
			return errors.New("too few masternodes")
		}
		sort.Sort(masternodes)
		if len(masternodes) > int(maxWitnessSize) {
			masternodes = masternodes[:maxWitnessSize]
		}
		// disrupt the mastrnodes node to ensure the disorder of the node
		seed := uint64(binary.LittleEndian.Uint32(crypto.Keccak512(parent.Hash().Bytes()))) + i
		r := rand.New(rand.NewSource(int64(seed)))
		for i := len(masternodes) - 1; i > 0; i-- {
			j := int(r.Int31n(int32(i + 1)))
			masternodes[i], masternodes[j] = masternodes[j], masternodes[i]
		}
		var sortedWitnesses []*params.Account
		for _, masternode_ := range masternodes {
			singlesortedWitnesses := &params.Account{ID: masternode_.id, Addr: masternode_.address}
			sortedWitnesses = append(sortedWitnesses, singlesortedWitnesses)
		}
		cycleTrie, _ := types.NewCycleTrie(common.Hash{}, self.devoteProtocol.DB())
		self.devoteProtocol.SetCycle(cycleTrie)
		self.devoteProtocol.SetWitnesses(sortedWitnesses)
		log.Info("Come to new cycle", "prev", i, "next", i+1)
	}
	return nil
}

func (self *Controller) ApplyVote(votes []*types.Vote) error {
	for i, vote := range votes {
		masternodeBytes := []byte(vote.Masternode)
		key := make([]byte, 8)
		binary.BigEndian.PutUint64(key, uint64(vote.Cycle))
		key = append(key, []byte(masternodeBytes)...)

		fmt.Printf("process vote get key:%x\n", key)
		voteCntInTrieBytes := self.devoteProtocol.VoteCntTrie().Get(key)
		if voteCntInTrieBytes != nil {
			log.Error("vote already exists vote hash:","hash:", votes[i])
			continue
		}
		voteRLP, err := rlp.EncodeToBytes(vote)
		if err != nil {
			return err
		}
		voteCntTrie, _ := types.NewVoteCntTrie(common.Hash{}, self.devoteProtocol.DB())
		voteCntTrie.TryUpdate(key, voteRLP)

		self.devoteProtocol.SetVoteCnt(voteCntTrie)
		// update votecnt trie event
		fmt.Printf("controller ApplyVote vote end\n")
	}
	return nil
}

// Voting save the vote result to the desk
func (self *Controller) Process(vote *types.Vote) error {

	masternodeBytes := []byte(vote.Masternode)
	key := make([]byte, 8)
	binary.BigEndian.PutUint64(key, uint64(vote.Cycle))
	key = append(key, []byte(masternodeBytes)...)

<<<<<<< HEAD
	fmt.Printf("process vote get key:%x\n", key)
=======
>>>>>>> cca79bcb
	voteCntInTrieBytes := self.devoteProtocol.VoteCntTrie().Get(key)
	if voteCntInTrieBytes != nil {
		log.Error("vote already exists")
		return errors.New("vote already exists")
	}
	voteRLP, err := rlp.EncodeToBytes(vote)
	if err != nil {
		return err
	}
	voteCntTrie, _ := types.NewVoteCntTrie(common.Hash{}, self.devoteProtocol.DB())
	voteCntTrie.TryUpdate(key, voteRLP)
	// update votecnt trie event
	self.devoteProtocol.SetVoteCnt(voteCntTrie)
	return nil
}

type sortableAddress struct {
	id      string
	address common.Address
	weight  *big.Int
}

type sortableAddresses []*sortableAddress

func (p sortableAddresses) Swap(i, j int) { p[i], p[j] = p[j], p[i] }
func (p sortableAddresses) Len() int      { return len(p) }
func (p sortableAddresses) Less(i, j int) bool {
	if p[i].weight.Cmp(p[j].weight) < 0 {
		return false
	} else if p[i].weight.Cmp(p[j].weight) > 0 {
		return true
	} else {
		return p[i].address.String() < p[j].address.String()
	}
}<|MERGE_RESOLUTION|>--- conflicted
+++ resolved
@@ -49,19 +49,12 @@
 	return controller
 }
 
-<<<<<<< HEAD
-func (self *Controller) Active(activeMasternode *masternode.ActiveMasternode) {
-	self.active = activeMasternode
-}
-
 // node vote static info
 type Score struct {
 	ID     string   // masternode ID
 	Weight *big.Int // masternode weight
 }
 
-=======
->>>>>>> cca79bcb
 // masternodes return  masternode list in the Cycle.
 func (self *Controller) masternodes(isFirstCycle bool) (nodes map[common.Address]*Score, err error) {
 	currentCycle := self.TimeStamp / params.CycleInterval
@@ -291,10 +284,7 @@
 	binary.BigEndian.PutUint64(key, uint64(vote.Cycle))
 	key = append(key, []byte(masternodeBytes)...)
 
-<<<<<<< HEAD
 	fmt.Printf("process vote get key:%x\n", key)
-=======
->>>>>>> cca79bcb
 	voteCntInTrieBytes := self.devoteProtocol.VoteCntTrie().Get(key)
 	if voteCntInTrieBytes != nil {
 		log.Error("vote already exists")
