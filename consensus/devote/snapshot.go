--- conflicted
+++ resolved
@@ -316,12 +316,8 @@
 	fmt.Printf("voting signvote end vote.sign:%x\n", vote.Sign())
 	voteRLP, err := rlp.EncodeToBytes(vote)
 	if err != nil {
-<<<<<<< HEAD
 		fmt.Printf("voting rlp.EncodeTobytes error err%x\n",err)
 		log.Error("Invalid Vote RLP", "vote", vote, "err", err)
-=======
-		fmt.Printf("voting rlp.EncodeTobytes error err%x\n", err)
->>>>>>> a4626150
 		return nil, err
 	}
 	self.postVote(vote)
