--- conflicted
+++ resolved
@@ -142,7 +142,6 @@
 
 	signer     string   // master node nodeid
 	signFn     SignerFn // signature function
-	witnesses  []string
 	recents    *lru.ARCCache   // Snapshots for recent block to speed up reorgs
 	signatures *lru.ARCCache   // Signatures of recent blocks to speed up mining
 	proposals  map[string]bool // Current list of proposals we are pushing
@@ -473,7 +472,6 @@
 	snap := newSnapshot(d.config, devoteDB)
 	snap.sigcache = d.signatures
 
-<<<<<<< HEAD
 	if isForked(params.H0401BlockNumber,header.Number){
 		currentcycle := header.Time / params.Epoch
 		devoteDB.SetCycle(currentcycle)
@@ -493,14 +491,6 @@
 		if err := d.verifyBlockSigner(witness, header); err != nil {
 			return err
 		}
-=======
-	witness, err := snap.lookup(header.Time, parent)
-	if err != nil {
-		return err
-	}
-	if err := d.verifyBlockSigner(witness, header); err != nil {
-		return err
->>>>>>> 5f37c769
 	}
 	return d.updateConfirmedBlockHeader(chain)
 }
@@ -538,16 +528,6 @@
 		return err
 	}
 
-	/*
-		devoteDB, err := devotedb.NewDevoteByProtocol(devotedb.NewDatabase(d.db), lastBlock.Header().Protocol)
-		if err != nil || devoteDB == nil {
-			log.Error("CheckWitness Failed ", "BlockNumber", lastBlock.Number(), "err", err)
-			return err
-		}
-		currentCycle := uint64(now) / params.Epoch
-		devoteDB.SetCycle(currentCycle)
-
-	*/
 	snap := newSnapshot(d.config, d.devoteDB)
 	snap.sigcache = d.signatures
 	log.Info("CheckWitness begin ", "uint64(now)", uint64(now))
@@ -557,23 +537,12 @@
 		return err
 	}
 	log.Info("devote checkWitness lookup", " witness", witness, "signer", d.signer, "cycle", d.devoteDB.GetCycle(), "blockNumber", lastBlock.Number())
-	// === single ===
-	//if (witness == "") || witness != d.signer {
-	//	return ErrInvalidBlockWitness
-	//}
-	//logTime := time.Now().Format("[2006-01-02 15:04:05]")
-	//fmt.Printf("%s [CheckWitness] Found my witness(%s)\n", logTime, witness)
-	//return nil
-	// === multil ===
-	for _, signer := range d.witnesses {
-		if witness == signer {
-			d.signer = signer
-			logTime := time.Now().Format("[2006-01-02 15:04:05]")
-			fmt.Printf("%s [CheckWitness] Found my witness(%s)\n", logTime, witness)
-			return nil
-		}
-	}
-	return ErrInvalidBlockWitness
+	if (witness == "") || witness != d.signer {
+		return ErrInvalidBlockWitness
+	}
+	logTime := time.Now().Format("[2006-01-02 15:04:05]")
+	fmt.Printf("%s [CheckWitness] Found my witness(%s)\n", logTime, witness)
+	return nil
 }
 
 // Seal generates a new block for the given input block with the local miner's
