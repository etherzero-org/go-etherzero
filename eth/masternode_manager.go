--- conflicted
+++ resolved
@@ -180,7 +180,6 @@
 	}
 
 	var (
-<<<<<<< HEAD
 		enableMasternodeNodes = mm.masternodes.EnableNodes()
 		paids                 []int
 		tenthNetWork          = len(enableMasternodeNodes) / 10 // TODO: when len < 10
@@ -197,19 +196,6 @@
 	if len(enableMasternodeNodes) < 1 {
 		return nil, fmt.Errorf("The number of local masternodes is too less to obtain the best Masternode")
 	}
-=======
-		enableNodes  = mm.masternodes.EnableNodes()
-		paids        []int
-		tenthNetWork = len(enableNodes) / 10 // TODO: when len < 10
-		countTenth   = 0
-		highest      = big.NewInt(0)
-		winner       *masternode.Masternode
-	)
-
-	sortMap := make(map[int]*masternode.Masternode)
-
-	fmt.Printf(" The number of local cached masternode %d:", len(enableNodes))
->>>>>>> f9be1f3d
 
 	for _, node := range enableMasternodeNodes {
 		i := int(node.Height.Int64())
@@ -218,13 +204,7 @@
 	}
 	// Sort them low to high
 	sort.Sort(sort.IntSlice(paids))
-<<<<<<< HEAD
-
-=======
-	if len(enableNodes) < 1 {
-		return nil, fmt.Errorf("The number of local masternodes is too less to obtain the best Masternode")
-	}
->>>>>>> f9be1f3d
+
 	for _, i := range paids {
 		fmt.Printf("CalculateScore result index: %d \t  Score :%d \n", i, sortMap[i].CalculateScore(block))
 		score := sortMap[i].CalculateScore(block)
