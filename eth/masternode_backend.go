--- conflicted
+++ resolved
@@ -400,15 +400,12 @@
 	return self.devoteProtocol.Unregister(masternode.ID)
 }
 
-<<<<<<< HEAD
 func (self *MasternodeManager) MasternodeList(number *big.Int) ([]string, error) {
 	return make([]string, 0), nil
 }
-=======
+
 // SubscribePingEvent registers a subscription of PingEvent and
 // starts sending event to the given channel.
 func (self *MasternodeManager) SubscribePingEvent(ch chan<- core.PingEvent) event.Subscription {
 	return self.scope.Track(self.pingFeed.Subscribe(ch))
 }
-
->>>>>>> d8270664
