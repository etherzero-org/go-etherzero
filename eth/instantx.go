// Copyright 2015 The go-ethereum Authors
// Copyright 2018 The go-etherzero Authors
// This file is part of the go-ethereum library.
//
// The go-ethereum library is free software: you can redistribute it and/or modify
// it under the terms of the GNU Lesser General Public License as published by
// the Free Software Foundation, either version 3 of the License, or
// (at your option) any later version.
//
// The go-ethereum library is distributed in the hope that it will be useful,
// but WITHOUT ANY WARRANTY; without even the implied warranty of
// MERCHANTABILITY or FITNESS FOR A PARTICULAR PURPOSE. See the
// GNU Lesser General Public License for more details.
//
// You should have received a copy of the GNU Lesser General Public License
// along with the go-ethereum library. If not, see <http://www.gnu.org/licenses/>.

package eth

import (
	"errors"
	"fmt"
	"math/big"
	"sync"
	"sync/atomic"
	"time"

	"github.com/ethzero/go-ethzero/common"
	"github.com/ethzero/go-ethzero/core"
	"github.com/ethzero/go-ethzero/core/state"
	"github.com/ethzero/go-ethzero/core/types"
	"github.com/ethzero/go-ethzero/core/types/masternode"
	"github.com/ethzero/go-ethzero/crypto/sha3"
	"github.com/ethzero/go-ethzero/event"
	"github.com/ethzero/go-ethzero/log"
	"github.com/ethzero/go-ethzero/params"
	"github.com/ethzero/go-ethzero/rlp"
)

const (
	/*
	   At 15 signatures, 1/2 of the masternode network can be owned by
	   one party without comprimising the security of InstantSend
	   (1000/2150.0)**10 = 0.00047382219560689856
	   (1000/2900.0)**10 = 2.3769498616783657e-05
	   ### getting 5 of 10 signatures w/ 1000 nodes of 2900
	   (1000/2900.0)**5 = 0.004875397277841433
	*/
	InstantSendConfirmationsRequired = 6

	DefaultInstantSendDepth = 5

	SignaturesRequired = 6
)

var (
	// ErrInvalidSender is returned if the transaction contains an invalid signature.
	ErrInvalidSender = errors.New("invalid sender")

	// ErrInsufficientFunds is returned if the total cost of executing a transaction
	// is higher than the balance of the user's account.
	ErrInsufficientFundsMin = errors.New("keeping 0.01 etz at least on your wallet")

	//ErrCreateCandidate is returned if the transaction Create TxLockCandidate Failed
	ErrCreateCandidate = errors.New("create Tx Candidate failed")
)

// blockChain provides the state of blockchain and current gas limit to do
// some pre checks in tx pool and event subscribers.
type blockChain interface {
	CurrentBlock() *types.Block
	GetBlock(hash common.Hash, number uint64) *types.Block
	StateAt(root common.Hash) (*state.StateDB, error)
}

type InstantSend struct {
	// maps for AlreadyHave
	accepted          map[common.Hash]*types.Transaction     // tx hash - tx
	rejected          map[common.Hash]*types.Transaction     // tx hash - tx
	txLockedVotes     map[common.Hash]*masternode.TxLockVote // vote hash - vote
	txLockVotesOrphan map[common.Hash]*masternode.TxLockVote // vote hash - vote

	Candidates map[common.Hash]*masternode.TxLockCondidate // tx hash - lock candidate

	all       map[common.Hash]int                // All votes to allow lookups
	lockedTxs map[common.Hash]*types.Transaction //Store all transactions that have completed voting
	//std::map<COutPoint, std::set<uint256> > mapVotedOutpoints; // utxo - tx hash set
	//std::map<COutPoint, uint256> mapLockedOutpoints; // utxo - tx hash
	mu sync.Mutex
	//track masternodes who voted with no txreq (for DOS protection)
	masternodeOrphanVotes map[string]uint64 //masternodeID - Orphan time
	votesOrphan           map[common.Hash]*masternode.TxLockVote

	/*
	   At 15 signatures, 1/2 of the masternode network can be owned by
	   one party without comprimising the security of InstantSend
	   (1000/2150.0)**10 = 0.00047382219560689856
	   (1000/2900.0)**10 = 2.3769498616783657e-05

	   ### getting 5 of 10 signatures w/ 1000 nodes of 2900
	   (1000/2900.0)**5 = 0.004875397277841433
	*/
	cachedBlockHeight *big.Int // Keep track of current block height
	voteFeed          event.Feed
	scope             event.SubscriptionScope
	atWork            int32 // atWork indicates wether the InstantSend is currently working

	Active       *masternode.ActiveMasternode
	chain        blockChain
	txCh         chan core.TxPreEvent
	txSub        event.Subscription
	currentState *state.StateDB // Current state in the blockchain head
	signer       types.Signer
	eth          Backend
}

// NewInstantx new an InstantSend
func NewInstantx(chainconfig *params.ChainConfig, eth Backend) *InstantSend {
	instantSend := &InstantSend{
		accepted:              make(map[common.Hash]*types.Transaction),
		rejected:              make(map[common.Hash]*types.Transaction),
		txLockedVotes:         make(map[common.Hash]*masternode.TxLockVote),
		txLockVotesOrphan:     make(map[common.Hash]*masternode.TxLockVote),
		Candidates:            make(map[common.Hash]*masternode.TxLockCondidate),
		all:                   make(map[common.Hash]int),
		eth:                   eth,
		chain:                 eth.BlockChain(),
		cachedBlockHeight:     eth.BlockChain().CurrentBlock().Number(),
		signer:                types.NewEIP155Signer(chainconfig.ChainId),
		lockedTxs:             make(map[common.Hash]*types.Transaction),
		masternodeOrphanVotes: make(map[string]uint64),
		votesOrphan:           make(map[common.Hash]*masternode.TxLockVote),
	}
	instantSend.txCh = make(chan core.TxPreEvent, txChanSize)
	instantSend.txSub = eth.TxPool().SubscribeTxPreEvent(instantSend.txCh)
	instantSend.reset()

	//go instantSend.update()
	//instantSend.commitNewWork()

	return instantSend
}

//received a consensus TxLockRequest
func (self *InstantSend) ProcessTxLockRequest(request *types.Transaction) error {

	txHash := request.Hash()

	// check to see if we conflict with existing completed lock
	if _, ok := self.lockedTxs[txHash]; ok {
		// Conflicting with complete lock, proceed to see if we should cancel them both
		log.Info("WARNING: Found conflicting completed Transaction Lock", "InstantSend  txid=", txHash, "completed lock txid=", self.lockedTxs[txHash])
	}
	// Check to see if there are votes for conflicting request,
	// if so - do not fail, just warn user
	if _, ok := self.all[txHash]; ok {
		log.Info("WARNING:Double spend attempt!", "InstantSend txid=", txHash, "Voted txid count :", self.all[txHash])
	}
	self.Accept(request)

	if !self.CreateTxLockCandidate(request) {
		log.Info("CreateTxLockCandidate failed, txid=", txHash)
		return ErrCreateCandidate
	}

	// Masternodes will sometimes propagate votes before the transaction is known to the client.
	// If this just happened - lock inputs, resolve conflicting locks, update transaction status
	// forcing external script notification.
	self.TryToFinalizeLockCandidate(self.Candidates[txHash])

	return nil
}

func (self *InstantSend) vote(condidate *masternode.TxLockCondidate) bool {
	log.Info("InstantSend vote begin ")
	txHash := condidate.TxLockRequest.Hash()

	if _, ok := self.accepted[txHash]; !ok {
		return false
	}
	txlockRequest := condidate.TxLockRequest
	nonce := txlockRequest.Nonce()
	if nonce < 1 {
		log.Info("nonce error")
		return false
	}

	//var alreadyVoted bool = false
	if _, ok := self.all[txHash]; !ok {
		txLockCondidate := self.Candidates[txHash]
		if txLockCondidate != nil {
			if txLockCondidate.HasMasternodeVoted(self.Active.ID) {
				//		alreadyVoted = true
				log.Info("CInstantSend::Vote -- WARNING: We already voted for this tx, skipping: txHash=", txHash, ", masternodeid=", self.Active.ID)
				return false
			}
		}
	}
	vote := masternode.NewTxLockVote(txHash, self.Active.ID)
	hash := vote.Hash()
	log.Info("InstantSend new vote hash: ", "hashId:", hash)
	signByte, err := vote.Sign(hash[:], self.Active.PrivateKey)
	//signByte, err := vote.Sign(is.Active.PrivateKey)
	vote.Sig = signByte
	if err != nil {
		return false
	}
	//publicKey:=crypto.FromECDSAPub(&is.Active.PrivateKey.PublicKey)
	if vote.Verify(&self.Active.PrivateKey.PublicKey) {
		//if vote.CheckSignature(publicKey,vote.Sig){
		log.Info("InstantSend sign Verify valid")
		// vote constructed sucessfully, let's store and relay it

		self.voteFeed.Send(core.VoteEvent{vote})
		// add to txLockedVotes
		_, ok := self.txLockedVotes[hash]
		if !ok {
			self.txLockedVotes[hash] = vote
		} else {
			return false
		}

		txLock := self.Candidates[txHash]
		if txLock.AddVote(vote) {
			log.Info("Vote created successfully, relaying: ", "txHash ", txHash, ", vote ", hash)
			self.all[txHash] = 1
			return true
		}
	} else {
		log.Info("vote Sign verify failed :","vote hash:", vote.Hash())
	}
	return false
}

func (is *InstantSend) Vote(hash common.Hash) bool {

	txLockCondidate, ok := is.Candidates[hash]
	if !ok {
		return false
	}
	if is.vote(txLockCondidate) {
		return is.TryToFinalizeLockCandidate(txLockCondidate)
	}
	return false
}

func (is *InstantSend) CreateTxLockCandidate(request *types.Transaction) bool {

	if !request.CheckNonce() {
		return false
	}
	txhash := request.Hash()
	txLockcondidate := masternode.NewTxLockCondidate(request)
	if is.Candidates == nil {
		log.Info("CreateTxLockCandidate -- new,", "txid=", txhash)
		is.Candidates[txhash] = txLockcondidate

	} else if is.Candidates[txhash] == nil {
		txLockcondidate.TxLockRequest = request
		log.Info("CreateTxLockCandidate -- seen,", "txid=", txhash)
		if txLockcondidate.IsTimeout() {
			log.Info("InstantSend::CreateTxLockCandidate -- timed out,", "txid=", txhash)
			return false
		}
		log.Info("InstantSend::CreateTxLockCandidate -- update empty,", "txid=", txhash)
		is.Candidates[txhash] = txLockcondidate
	}

	is.vote(txLockcondidate)
	return true
}

func (self *InstantSend) ProcessTxLockVote(vote *masternode.TxLockVote) bool {

	txHash := vote.Hash()
	// TODO:Verification work is handled in the MasternodeManager
	//if !vote.IsValid() {
	//	log.Error("CInstantSend::ProcessTxLockVote -- Vote is invalid, txid=", txHash.String())
	//	return false
	//}

	self.voteFeed.Send(vote)
	txLockCondidate := self.Candidates[txHash]

	// Masternodes will sometimes propagate votes before the transaction is known to the client,
	// will actually process only after the lock request itself has arrived
	if txLockCondidate == nil {
		if self.votesOrphan[txHash] == nil {
			//createEmptyCondidate
			self.votesOrphan[txHash] = vote
			reProcess := true
			log.Info("CInstantSend::ProcessTxLockVote -- Orphan vote: txid=", txHash.String(), " masternodeId=", vote.MasternodeId())

			var tx *types.Transaction
			if tx = self.accepted[txHash]; tx != nil {
				if tx = self.rejected[txHash]; tx != nil {
					reProcess = false
				}
			}
			// We have enough votes for corresponding lock to complete,
			// tx lock request should already be received at this stage.
			if reProcess && self.IsEnoughOrphanVotesForTx(txHash) {
				log.Info("InstantSend::ProcessTxLockVote -- Found enough orphan votes, reprocessing Transaction Lock Request: txid=", txHash.String())
				self.ProcessTxLockRequest(tx)
				return true
			}
		} else {
			log.Info("InstantSend::ProcessTxLockVote -- Orphan vote: txid= ", txHash.String(), "  masternode= ", vote.MasternodeId())
		}
		// This tracks those messages and allows only the same rate as of the rest of the network
		// TODO: make sure this works good enough for multi-quorum
		MasternodeOrphanExpireTime := 60 * uint64(time.Second) * 10 // keep time data for 10 minutes
		if self.masternodeOrphanVotes[vote.MasternodeId()] == 0 {
			self.masternodeOrphanVotes[vote.MasternodeId()] = MasternodeOrphanExpireTime
		} else {
			preOrphanVote := self.masternodeOrphanVotes[vote.MasternodeId()]
			if preOrphanVote > uint64(time.Now().Unix()) && preOrphanVote > self.GetAverageMasternodeOrphanVoteTime() {
				log.Info("InstantSend::ProcessTxLockVote -- masternode is spamming orphan Transaction Lock Votes: txid=",
					txHash.String(), "masternode= \n", vote.MasternodeId())
				return false
			}
			// not spamming, refresh
			self.masternodeOrphanVotes[vote.MasternodeId()] = MasternodeOrphanExpireTime
		}
		return true
	}

	log.Info("ProcessTxLockVote -- Transaction Lock Vote, txid=", txHash.String())
	if _, ok := self.all[txHash]; !ok {
		self.all[txHash]++
	}
	if txLockCondidate.TxLockRequest.CheckNonce() {
		txLockCondidate.MarkAsAttacked()
	}
	if txLockCondidate.AddVote(vote) {
		return false
	}

	signatures := txLockCondidate.CountVotes()
	signaturesMax := txLockCondidate.MaxSignatures()
	log.Info("ProcessTxLockVote Transaction Lock signatures count:", signatures, "/", signaturesMax, ",vote Hash:", vote.Hash().String())
	self.TryToFinalizeLockCandidate(txLockCondidate)

	return true
}

func (self *InstantSend) GetAverageMasternodeOrphanVoteTime() uint64 {

	self.mu.Lock()
	defer self.mu.Unlock()
	// NOTE: should never actually call this function when masternodeOrphanVotes is empty
	if len(self.masternodeOrphanVotes) < 1 {
		return 0
	}
	var total uint64 = 0
	for moVote := range self.masternodeOrphanVotes {
		total += self.masternodeOrphanVotes[moVote]
	}
	return total / uint64(len(self.masternodeOrphanVotes))
}

func (is *InstantSend) ProcessTxLockVotes(votes []*masternode.TxLockVote) bool {
	for i := range votes {
		if !is.ProcessTxLockVote(votes[i]) {
			log.Info("processTxLockVotes vote failed vote Hash:", votes[i].Hash())
		}
	}
	return true
}

func (is *InstantSend) Accept(tx *types.Transaction) {
	if is.accepted[tx.Hash()] == nil {
		is.accepted[tx.Hash()] = tx
	} else {
		log.Info("transaction already exists in the Accept Map", "tx hash:", tx.Hash().String())
	}
}

func (is *InstantSend) Reject(tx *types.Transaction) {
	if is.rejected[tx.Hash()] != nil {
		is.rejected[tx.Hash()] = tx
	} else {
		log.Info("transaction already exists in the Reject Map", "tx hash:", tx.Hash().String())
	}
}

func (is *InstantSend) IsLockedInstantSendTransaction(hash common.Hash) bool {
	// there must be a lock candidate
	if _, ok := is.Candidates[hash]; !ok {
		return false
	}
	// and all of these outputs must be included in mapLockedOutpoints with correct hash
	return is.lockedTxs[hash] != nil
}

func (self *InstantSend) IsEnoughOrphanVotesForTx(hash common.Hash) bool {
	var countVotes int = 0
	for txHash := range self.votesOrphan {
		if txHash == hash {
			countVotes++
			if countVotes >= SignaturesRequired {
				return true
			}
		}
	}
	return false
}

func (is *InstantSend) TryToFinalizeLockCandidate(condidate *masternode.TxLockCondidate) bool {
	is.mu.Lock()
	defer is.mu.Unlock()

	txLockRequest := condidate.TxLockRequest
	txHash := txLockRequest.Hash()
	if condidate.IsReady() && !is.IsLockedInstantSendTransaction(txHash) {
		//we have enough votes now
		log.Info("InstantSend ::TryToFinalizeLockCandidate -- Transaction Lock is ready to comply ,txid =", txHash.String())
		//dash LockTransactionInputs

		if is.ResolveConflicts(condidate) {
			is.lockedTxs[txHash] = txLockRequest
			//do something
			//UpdateLockedTransaction
		}
	}
	return true
}

//we have enough votes now
func (is *InstantSend) ResolveConflicts(condidate *masternode.TxLockCondidate) bool {
	// make sure the lock is ready
	if !condidate.IsReady() {
		return false
	}
	is.mu.Lock()
	defer is.mu.Unlock()
	tx := condidate.TxLockRequest

	from, err := is.signer.Sender(tx)
	if err != nil {
		log.Error("ResolveConflicts error,", ErrInvalidSender.Error())
		return false
	}
	// Transactor should have enough funds to cover the costs
	// cost == V + GP * GL
	if is.currentState.GetBalance(from).Cmp(tx.Cost()) < 0 {
		log.Error("ResolveConflicts error,", ErrInsufficientFundsMin.Error())
		return false
	}

	txs := is.GetLockedTxListByAccount(from)
	sum := big.NewInt(0)

	for _, tx := range txs {
		sum = new(big.Int).Add(sum, tx.Cost())
	}
	if is.currentState.GetBalance(from).Cmp(sum) < 0 {
		log.Error("ResolveConflicts error")
		for _, tx := range txs {
			candidate := is.Candidates[tx.Hash()]
			candidate.SetConfirmedHeight(big.NewInt(0))
			is.Reject(tx)
			log.Info("ResolveConflicts :: Found conflicting completed Transaction Lock, dropping both txid ", tx.Hash().String())
		}
		is.CheckAndRemove()
		log.Info("ResolveConflicts :: Found conflicting completed Transaction Lock, dropping both ")
		return false
	}

	log.Info("ResolveConflicts -- Done, txid=", tx.Hash().String())
	return true
}

func (is *InstantSend) GetLockedTxListByAccount(address common.Address) []*types.Transaction {
	txs := make([]*types.Transaction, 0, len(is.Candidates))
	for _, candidate := range is.Candidates {
		tx := candidate.TxLockRequest
		if from, err := is.signer.Sender(tx); err == nil && from == address {
			txs = append(txs, tx)
		}
	}
	return txs
}

func (is *InstantSend) PostVoteEvent(vote *masternode.TxLockVote) {
	is.voteFeed.Send(core.VoteEvent{vote})
}

// SubscribeTxPreEvent registers a subscription of VoteEvent and
// starts sending event to the given channel.
func (self *InstantSend) SubscribeVoteEvent(ch chan<- core.VoteEvent) event.Subscription {
	return self.scope.Track(self.voteFeed.Subscribe(ch))
}

func (self *InstantSend) CheckAndRemove() {
	self.mu.Lock()
	defer self.mu.Unlock()
	for txHash, lockCondidate := range self.Candidates {
		if lockCondidate.IsExpired(self.cachedBlockHeight) {
			log.Info("InstantSend::CheckAndRemove -- Removing expired Transaction Lock Candidate: txid= \n", txHash.String())
			delete(self.rejected, txHash)
			delete(self.accepted, txHash)
			delete(self.Candidates, txHash)
		}
	}

	for txHash, lockVote := range self.txLockedVotes {
		if lockVote.IsExpired(self.cachedBlockHeight) {
			log.Info("InstantSend::CheckAndRemove -- Removing expired vote: txid=", txHash.String(), "  masternode= ", lockVote.MasternodeId())
			delete(self.txLockedVotes, txHash)
		}
	}

	for txHash, lockVote := range self.txLockedVotes {
		if lockVote.IsFailed() {
			log.Info("InstantSend::CheckAndRemove -- Removing Failed vote: txid=", txHash.String(), "Masternode= ", lockVote.MasternodeId())
		}
	}
}

func (is *InstantSend) GetConfirmations(hash common.Hash) int {
	if is.IsLockedInstantSendTransaction(hash) {
		return DefaultInstantSendDepth
	}
	return 0
}

func (is *InstantSend) reset() {
	newHead := is.chain.CurrentBlock().Header() // Special case during testing
	statedb, err := is.chain.StateAt(newHead.Root)
	if err != nil {
		log.Error("Failed to reset instantSend state", "err", err)
		return
	}
	is.currentState = statedb
}

func (is *InstantSend) String() string {
	str := fmt.Sprintf("InstantSend Lock Candidates :", len(is.Candidates), ", Votes :", len(is.all))
	return str
}

func (self *InstantSend) commitNewWork() {
	pending, err := self.eth.TxPool().Pending()
	if err != nil {
		log.Error("Failed to fetch pending transactions", "err", err)
		return
	}

	txs := types.NewTransactionsByPriceAndNonce(self.signer, pending)

	log.Info("InstantSend commitNewWork,received txs", "size:", txs.Size())
	for {
		tx := txs.Peek()
		if tx == nil {
			break
		}
		from, _ := self.signer.Sender(tx)
		err := self.ProcessTxLockRequest(tx)
		switch err {
		case core.ErrNonceTooLow:
			// New head notification data race between the transaction pool and miner, shift
			log.Trace("Skipping transaction with low nonce", "sender", from, "nonce", tx.Nonce())
			txs.Shift()

		case core.ErrNonceTooHigh:
			// Reorg notification data race between the transaction pool and miner, skip account =
			log.Trace("Skipping account with hight nonce", "sender", from, "nonce", tx.Nonce())
			txs.Pop()

		case nil:
			// Everything ok, collect the logs and shift in the next transaction from the same account
			log.Info("Everything ok, collect the logs and shift in the next transaction from the same account")
			txs.Shift()

		default:
			// Strange error, discard the transaction and get the next in line (note, the
			// nonce-too-high clause will prevent us from executing in vain).
			log.Debug("Transaction failed, account skipped", "hash", tx.Hash(), "err", err)
			txs.Shift()
		}
	}
}

func (self *InstantSend) commitTransactions(txs *types.TransactionsByPriceAndNonce) {

	for {
		tx := txs.Peek()
		// Retrieve the next transaction and abort if all done
		if tx == nil {
			break
		}
		// Error may be ignored here. The error has already been checked
		// during transaction acceptance is the transaction pool.
		//
		// We use the eip155 signer regardless of the current hf.
		from, _ := types.Sender(self.signer, tx)
		err := self.ProcessTxLockRequest(tx)
		switch err {
		case core.ErrNonceTooLow:
			// New head notification data race between the transaction pool and miner, shift
			log.Trace("Skipping transaction with low nonce", "sender", from, "nonce", tx.Nonce())
			txs.Shift()

		case core.ErrNonceTooHigh:
			// Reorg notification data race between the transaction pool and miner, skip account =
			log.Trace("Skipping account with hight nonce", "sender", from, "nonce", tx.Nonce())
			txs.Pop()

		case nil:
			// Everything ok, collect the logs and shift in the next transaction from the same account
			log.Info("Everything ok, collect the logs and shift in the next transaction from the same account")
			txs.Shift()

		default:
			// Strange error, discard the transaction and get the next in line (note, the
			// nonce-too-high clause will prevent us from executing in vain).
			log.Debug("Transaction failed, account skipped", "hash", tx.Hash(), "err", err)
			txs.Shift()
		}
	}
}

func (self *InstantSend) update() {
	defer self.txSub.Unsubscribe()

	log.Info("InstantSend update begin ******** ")
	for {
		// A real event arrived, process interesting content
		select {
		case ev := <-self.txCh:
			// Apply transaction to the pending state if we're not mining

			acc, _ := types.Sender(self.signer, ev.Tx)
			txs := map[common.Address]types.Transactions{acc: {ev.Tx}}
<<<<<<< HEAD
			log.Info("InstantSend receive tx ", "size:", len(txs))
=======
			log.Info("InstantSend received tx ", "size:", len(txs))
>>>>>>> c585a954
			txset := types.NewTransactionsByPriceAndNonce(self.signer, txs)
			self.commitTransactions(txset)
			//system stoped
		case <-self.txSub.Err():
			return
		}
	}
}

func (self *InstantSend) Start() {
	log.Info("InstantSend server start begin **********")
	if !atomic.CompareAndSwapInt32(&self.atWork, 0, 1) {
		return //InstantSend sever already started
	}
	atomic.StoreInt32(&self.atWork, 1)
	go self.update()
}

func (self *InstantSend) Stop() {
	//self.mu.Lock()
	//defer self.mu.Unlock()
	if !atomic.CompareAndSwapInt32(&self.atWork, 1, 0) {
		return //InstantSend sever already stopped
	}
	atomic.StoreInt32(&self.atWork, 0)
	self.CheckAndRemove()
}

func rlpHash(x interface{}) (h common.Hash) {
	hw := sha3.NewKeccak256()
	rlp.Encode(hw, x)
	hw.Sum(h[:0])
	return h
}<|MERGE_RESOLUTION|>--- conflicted
+++ resolved
@@ -633,11 +633,8 @@
 
 			acc, _ := types.Sender(self.signer, ev.Tx)
 			txs := map[common.Address]types.Transactions{acc: {ev.Tx}}
-<<<<<<< HEAD
-			log.Info("InstantSend receive tx ", "size:", len(txs))
-=======
+
 			log.Info("InstantSend received tx ", "size:", len(txs))
->>>>>>> c585a954
 			txset := types.NewTransactionsByPriceAndNonce(self.signer, txs)
 			self.commitTransactions(txset)
 			//system stoped
