--- conflicted
+++ resolved
@@ -26,15 +26,6 @@
 )
 
 func TestNewBlockRes(t *testing.T) {
-<<<<<<< HEAD
-	parentHash := common.HexToHash("0x01")
-	coinbase := common.HexToAddress("0x01")
-	root := common.HexToHash("0x01")
-	difficulty := common.Big1
-	nonce := uint64(1)
-	block := types.NewBlock(parentHash, coinbase, root, difficulty, nonce, nil)
-=======
->>>>>>> d0c3f127
 	tests := map[string]string{
 		"number":           reNum,
 		"hash":             reHash,
@@ -69,17 +60,7 @@
 	}
 }
 
-<<<<<<< HEAD
-func TestNewBlockResWithTrans(t *testing.T) {
-	parentHash := common.HexToHash("0x01")
-	coinbase := common.HexToAddress("0x01")
-	root := common.HexToHash("0x01")
-	difficulty := common.Big1
-	nonce := uint64(1)
-	block := types.NewBlock(parentHash, coinbase, root, difficulty, nonce, nil)
-=======
 func TestNewBlockResTxFull(t *testing.T) {
->>>>>>> d0c3f127
 	tests := map[string]string{
 		"number":           reNum,
 		"hash":             reHash,
@@ -280,7 +261,7 @@
 		GasLimit:   big.NewInt(70000),
 		GasUsed:    big.NewInt(25000),
 		Time:       124356789,
-		Extra:      "",
+		Extra:      nil,
 		MixDigest:  common.StringToHash("0x00"),
 		Nonce:      [8]byte{0, 1, 2, 3, 4, 5, 6, 7},
 	}
@@ -293,8 +274,7 @@
 	root := common.HexToHash("0x01")
 	difficulty := common.Big1
 	nonce := uint64(1)
-	extra := ""
-	block := types.NewBlock(parentHash, coinbase, root, difficulty, nonce, extra)
+	block := types.NewBlock(parentHash, coinbase, root, difficulty, nonce, nil)
 
 	txto := common.HexToAddress("0x02")
 	txamount := big.NewInt(1)
